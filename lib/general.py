from enum import IntEnum
import time
<<<<<<< HEAD
from typing import Any, Dict, Optional
=======
from typing import Any, Dict
>>>>>>> ca37ab7e

import requests

BASE_URL = "https://mobile.southwest.com/api/"


def make_request(method: str, site: str, headers: Dict[str, Any], info: Dict[str, str]) -> Dict[str, Any]:
    url = BASE_URL + site

    # In the case that your server and the Southwest server aren't in sync,
    # this requests multiple times for a better chance at success when checking in
    attempts = 0
    while attempts < 20:
        if method == "POST":
            response = requests.post(url, headers=headers, json=info)
        else:
<<<<<<< HEAD
            response = requests.get(url, headers=headers, params=info)
=======
            print(f"\033[91mError: Method {method} not known\033[0m")
            return None
>>>>>>> ca37ab7e

        if response.status_code == 200:
            return response.json()

        attempts += 1
        time.sleep(0.5)

    raise CheckInError(response.reason + " " + str(response.status_code))


# Make a custom exception when a check-in fails
class CheckInError(Exception):
    pass


class NotificationLevel(IntEnum):
    INFO = 1
    ERROR = 2<|MERGE_RESOLUTION|>--- conflicted
+++ resolved
@@ -1,17 +1,15 @@
 from enum import IntEnum
 import time
-<<<<<<< HEAD
-from typing import Any, Dict, Optional
-=======
 from typing import Any, Dict
->>>>>>> ca37ab7e
 
 import requests
 
 BASE_URL = "https://mobile.southwest.com/api/"
 
 
-def make_request(method: str, site: str, headers: Dict[str, Any], info: Dict[str, str]) -> Dict[str, Any]:
+def make_request(
+    method: str, site: str, headers: Dict[str, str], info: Dict[str, str]
+) -> Dict[str, Any]:
     url = BASE_URL + site
 
     # In the case that your server and the Southwest server aren't in sync,
@@ -21,12 +19,7 @@
         if method == "POST":
             response = requests.post(url, headers=headers, json=info)
         else:
-<<<<<<< HEAD
             response = requests.get(url, headers=headers, params=info)
-=======
-            print(f"\033[91mError: Method {method} not known\033[0m")
-            return None
->>>>>>> ca37ab7e
 
         if response.status_code == 200:
             return response.json()
