--- conflicted
+++ resolved
@@ -13,11 +13,7 @@
 
 from .config import IS_DOCKER
 from .log import LOGS_DIRECTORY, get_logger
-<<<<<<< HEAD
-from .utils import LoginError, random_sleep_duration
-=======
 from .utils import DriverTimeoutError, LoginError, random_sleep_duration
->>>>>>> 08010e2a
 
 if TYPE_CHECKING:
     from .checkin_scheduler import CheckInScheduler
@@ -27,11 +23,7 @@
 CHECKIN_URL = BASE_URL + "/air/check-in/"
 LOGIN_URL = BASE_URL + "/api/security/v4/security/token"
 TRIPS_URL = BASE_URL + "/api/mobile-misc/v1/mobile-misc/page/upcoming-trips"
-<<<<<<< HEAD
-HEADERS_URL = [BASE_URL + "/api/chase/v2/chase/offers"]
-=======
 HEADERS_URL = BASE_URL + "/api/mobile-air-booking/v1/mobile-air-booking/feature/shopping-details"
->>>>>>> 08010e2a
 
 # Southwest's code when logging in with the incorrect information
 INVALID_CREDENTIALS_CODE = 400518024
@@ -158,25 +150,15 @@
             headless=not IS_DOCKER,
             uc_cdp_events=True,
             undetectable=True,
-<<<<<<< HEAD
-            is_mobile=True,
-=======
             incognito=True,
->>>>>>> 08010e2a
         )
         logger.debug("Using browser version: %s", driver.caps["browserVersion"])
 
         driver.add_cdp_listener("Network.requestWillBeSent", self._headers_listener)
 
-<<<<<<< HEAD
-        logger.debug("Loading Southwest home page (this may take a moment)")
-        driver.open(BASE_URL)
-        driver.js_click("(//div[@data-qa='placement-link'])[2]")
-=======
         logger.debug("Loading Southwest check-in page (this may take a moment)")
         driver.open(CHECKIN_URL)
         self._take_debug_screenshot(driver, "after_page_load.png")
->>>>>>> 08010e2a
         return driver
 
     def _headers_listener(self, data: JSON) -> None:
@@ -185,11 +167,7 @@
         in the checkin_scheduler.
         """
         request = data["params"]["request"]
-<<<<<<< HEAD
-        if request["url"] in HEADERS_URL and not self.headers_set:
-=======
         if request["url"] == HEADERS_URL:
->>>>>>> 08010e2a
             self.checkin_scheduler.headers = self._get_needed_headers(request["headers"])
             self.headers_set = True
 
