from __future__ import annotations

import json
<<<<<<< HEAD
import os
import random
=======
>>>>>>> 539c935e
import re
import shutil
import string
import sys
import tempfile
import time
from pathlib import Path
from typing import TYPE_CHECKING, Any

from faker import Faker
from sbvirtualdisplay import Display
from seleniumbase import Driver
from seleniumbase.fixtures import page_actions as seleniumbase_actions

from .config import IS_DOCKER
from .log import LOGS_DIRECTORY, get_logger
from .utils import DriverTimeoutError, LoginError, random_sleep_duration


# Extend the Faker class to include a 'locator' method
class CustomFaker(Faker):
    def locator(self, length: int = 6) -> str:
        result = random.choices(string.digits, k=2) + random.choices(
            string.ascii_uppercase, k=length - 2
        )
        random.shuffle(result)
        return "".join(result)


faker = CustomFaker()

MOCK_LOCATOR = faker.locator()
MOCK_FIRST_NAME = faker.first_name()
MOCK_LAST_NAME = faker.last_name()

if TYPE_CHECKING:
    from .checkin_scheduler import CheckInScheduler
    from .reservation_monitor import AccountMonitor

BASE_URL = "https://mobile.southwest.com"
CHECKIN_URL = BASE_URL + "/air/check-in/"
LOGIN_URL = BASE_URL + "/api/security/v4/security/token"
TRIPS_URL = BASE_URL + "/api/mobile-misc/v1/mobile-misc/page/upcoming-trips"
HEADERS_URL = (
    f"{BASE_URL}/api/mobile-air-operations/v1/mobile-air-operations/page/check-in/{MOCK_LOCATOR}"
)

# Southwest's code when logging in with the incorrect information
INVALID_CREDENTIALS_CODE = 400518024

WAIT_TIMEOUT_SECS = 180

JSON = dict[str, Any]

logger = get_logger(__name__)


class WebDriver:
    """
    Controls fetching valid headers for use with the Southwest API.

    This class can be instantiated in two ways:
    1. Setting/refreshing headers before a check-in to ensure the headers are valid. The
    check-in URL is requested in the browser. One of the requests from this initial request
    contains valid headers which are then set for the CheckIn Scheduler.

    2. Logging into an account. In this case, the headers are refreshed and a list of scheduled
    flights are retrieved.

    Some of this code is based off of:
    https://github.com/byalextran/southwest-headers/commit/d2969306edb0976290bfa256d41badcc9698f6ed
    """

    def __init__(self, checkin_scheduler: CheckInScheduler) -> None:
        self.checkin_scheduler = checkin_scheduler
        self.headers_set = False
        self.debug_screenshots = self._should_take_screenshots()
        self.display = None

        # For account login
        self.login_request_id = None
        self.login_status_code = None
        self.trips_request_id = None

    def _should_take_screenshots(self) -> bool:
        """
        Determines if the webdriver should take screenshots for debugging based on the CLI arguments
        of the script. Similarly to setting verbose logs, this cannot be kept track of easily in a
        global variable due to the script's use of multiprocessing.
        """
        arguments = sys.argv[1:]
        if "--debug-screenshots" in arguments:
            logger.debug("Taking debug screenshots")
            return True

        return False

    def _take_debug_screenshot(self, driver: Driver, name: str) -> None:
        """Take a screenshot of the browser and save the image as 'name' in LOGS_DIRECTORY"""
        if self.debug_screenshots:
            driver.save_screenshot(Path(LOGS_DIRECTORY) / name)

    def set_headers(self) -> None:
        """
        The check-in URL is requested. Since another request contains valid headers
        during the initial request, those headers are set in the CheckIn Scheduler.
        """
        driver = self._get_driver()
        self._take_debug_screenshot(driver, "pre_headers.png")
        logger.debug("Waiting for valid headers")
        # Once this attribute is set, the headers have been set in the checkin_scheduler
        self._wait_for_attribute("headers_set")
        self._take_debug_screenshot(driver, "post_headers.png")

        self._quit_driver(driver)

    def get_reservations(self, account_monitor: AccountMonitor) -> list[JSON]:
        """
        Logs into the account being monitored to retrieve a list of reservations. Since
        valid headers are produced, they are also grabbed and updated in the check-in scheduler.
        Last, if the account name is not set, it will be set based on the response information.
        """
        driver = self._get_driver()
        driver.add_cdp_listener("Network.responseReceived", self._login_listener)

        logger.debug("Logging into account to get a list of reservations and valid headers")

        # Log in to retrieve the account's reservations and needed headers for later requests
        seleniumbase_actions.wait_for_element_not_visible(driver, ".dimmer")
        self._take_debug_screenshot(driver, "pre_login.png")

        # If a popup came up with an error, click "OK" to remove it.
        # See https://github.com/jdholtz/auto-southwest-check-in/issues/226
        driver.click_if_visible(".button-popup.confirm-button")

        driver.click(".login-button--box")
        time.sleep(random_sleep_duration(2, 3))
        driver.type('input[name="userNameOrAccountNumber"]', account_monitor.username)

        # Use quote_plus to workaround a x-www-form-urlencoded encoding bug on the mobile site
        driver.type('input[name="password"]', f"{account_monitor.password}\n")

        # Wait for the necessary information to be set
        self._wait_for_attribute("headers_set")
        self._wait_for_login(driver, account_monitor)
        self._take_debug_screenshot(driver, "post_login.png")

        # The upcoming trips page is also loaded when we log in, so we might as well grab it
        # instead of requesting again later
        reservations = self._fetch_reservations(driver)

        self._quit_driver(driver)
        return reservations

    def _get_driver(self) -> Driver:
        logger.debug("Starting webdriver for current session")
        browser_path = self.checkin_scheduler.reservation_monitor.config.browser_path
        self._reset_temp_dir()
        self.temp_dir = tempfile.mkdtemp()

        driver_version = "mlatest"
        if IS_DOCKER:
            self._start_display()
            # Make sure a new driver is not downloaded as the Docker image
            # already has the correct driver
            driver_version = "keep"

        driver = Driver(
            binary_location=browser_path,
            driver_version=driver_version,
            user_data_dir=self.temp_dir,
            headed=IS_DOCKER,
            headless1=not IS_DOCKER,
            uc_cdp_events=True,
            undetectable=True,
            incognito=True,
        )
        logger.debug("Using browser version: %s", driver.caps["browserVersion"])

        driver.add_cdp_listener("Network.requestWillBeSent", self._headers_listener)

        logger.debug("Loading Southwest check-in page (this may take a moment)")
        driver.get(CHECKIN_URL)
        driver.click_if_visible(".button-popup.confirm-button")
        driver.click_if_visible("#onetrust-accept-btn-handler")

        driver.type('input[name="recordLocator"]', f"{MOCK_LOCATOR}")
        driver.type('input[name="firstName"]', f"{MOCK_FIRST_NAME}")
        driver.type('input[name="lastName"]', f"{MOCK_LAST_NAME}")

        driver.click("button[type='submit']")
        driver.click_if_visible(".button-popup.confirm-button")
        self._take_debug_screenshot(driver, "after_page_load.png")
        return driver

    def _headers_listener(self, data: JSON) -> None:
        """
        Wait for the correct URL request has gone through. Once it has, set the headers
        in the checkin_scheduler.
        """
        request = data["params"]["request"]
        if request["url"] == HEADERS_URL:
            self.checkin_scheduler.headers = self._get_needed_headers(request["headers"])
            self.headers_set = True

    def _login_listener(self, data: JSON) -> None:
        """
        Wait for various responses that are needed once the account is logged in. The request IDs
        are kept track of to get the response body associated with them later.
        """
        response = data["params"]["response"]
        if response["url"] == LOGIN_URL:
            logger.debug("Login response has been received")
            self.login_request_id = data["params"]["requestId"]
            self.login_status_code = response["status"]
        elif response["url"] == TRIPS_URL:
            logger.debug("Upcoming trips response has been received")
            self.trips_request_id = data["params"]["requestId"]

    def _wait_for_attribute(self, attribute: str) -> None:
        logger.debug("Waiting for %s to be set (timeout: %d seconds)", attribute, WAIT_TIMEOUT_SECS)
        poll_interval = 0.5

        attempts = 0
        max_attempts = WAIT_TIMEOUT_SECS / poll_interval
        while not getattr(self, attribute) and attempts < max_attempts:
            time.sleep(poll_interval)
            attempts += 1

        if attempts >= max_attempts:
            timeout_err = DriverTimeoutError(f"Timeout waiting for the '{attribute}' attribute")
            logger.debug(timeout_err)
            raise timeout_err

        logger.debug("%s set successfully", attribute)

    def _wait_for_login(self, driver: Driver, account_monitor: AccountMonitor) -> None:
        """
        Waits for the login request to go through and sets the account name appropriately.
        Handles login errors, if necessary.
        """
        self._click_login_button(driver)
        self._wait_for_attribute("login_request_id")
        login_response = self._get_response_body(driver, self.login_request_id)

        # Handle login errors
        if self.login_status_code != 200:
            self._quit_driver(driver)
            error = self._handle_login_error(login_response)
            raise error

        self._set_account_name(account_monitor, login_response)

    def _click_login_button(self, driver: Driver) -> None:
        """
        In some cases, the submit action on the login form may fail. Therefore, try clicking
        again, if necessary.
        """
        seleniumbase_actions.wait_for_element_not_visible(driver, ".dimmer")
        if driver.is_element_visible("div.popup"):
            # Don't attempt to click the login button again if the submission form went through,
            # yet there was an error
            return

        login_button = "button#login-btn"
        try:
            seleniumbase_actions.wait_for_element_not_visible(driver, login_button, timeout=5)
        except Exception:
            logger.debug("Login form failed to submit. Clicking login button again")
            driver.click(login_button)

    def _fetch_reservations(self, driver: Driver) -> list[JSON]:
        """
        Waits for the reservations request to go through and returns only reservations
        that are flights.
        """
        self._wait_for_attribute("trips_request_id")
        trips_response = self._get_response_body(driver, self.trips_request_id)
        reservations = trips_response["upcomingTripsPage"]
        return [reservation for reservation in reservations if reservation["tripType"] == "FLIGHT"]

    def _get_response_body(self, driver: Driver, request_id: str) -> JSON:
        response = driver.execute_cdp_cmd("Network.getResponseBody", {"requestId": request_id})
        return json.loads(response["body"])

    def _handle_login_error(self, response: JSON) -> LoginError:
        if response.get("code") == INVALID_CREDENTIALS_CODE:
            logger.debug("Invalid credentials provided when attempting to log in")
            reason = "Invalid credentials"
        else:
            logger.debug("Logging in failed for an unknown reason")
            reason = "Unknown"

        return LoginError(reason, self.login_status_code)

    def _get_needed_headers(self, request_headers: JSON) -> JSON:
        headers = {}
        for header in request_headers:
            if re.match(r"x-api-key|x-channel-id|user-agent|^[\w-]+?-\w$", header, re.IGNORECASE):
                headers[header] = request_headers[header]

        return headers

    def _set_account_name(self, account_monitor: AccountMonitor, response: JSON) -> None:
        if account_monitor.first_name:
            # No need to set the name if this isn't the first time logging in
            return

        logger.debug("First time logging in. Setting account name")
        account_monitor.first_name = response["customers.userInformation.firstName"]
        account_monitor.last_name = response["customers.userInformation.lastName"]

        print(
            f"Successfully logged in to {account_monitor.first_name} "
            f"{account_monitor.last_name}'s account\n"
        )  # Don't log as it contains sensitive information

    def _quit_driver(self, driver: Driver) -> None:
        driver.quit()
        self._reset_temp_dir()
        self._stop_display()

    def _start_display(self) -> None:
        try:
            self.display = Display(size=(1440, 1880), backend="xvfb")
            self.display.start()

            if self.display.is_alive():
                logger.debug("Started virtual display successfully")
            else:
                logger.debug("Started virtual display but is not active")
        except Exception as e:
            logger.debug("Failed to start display: %s", e)

    def _stop_display(self) -> None:
        if self.display is not None:
            self.display.stop()
            logger.debug("Stopped virtual display successfully")

    def _reset_temp_dir(self) -> None:
        if hasattr(self, "temp_dir") and self.temp_dir and os.path.exists(self.temp_dir):
            shutil.rmtree(self.temp_dir)<|MERGE_RESOLUTION|>--- conflicted
+++ resolved
@@ -1,11 +1,8 @@
 from __future__ import annotations
 
 import json
-<<<<<<< HEAD
 import os
 import random
-=======
->>>>>>> 539c935e
 import re
 import shutil
 import string
