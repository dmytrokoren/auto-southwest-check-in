--- conflicted
+++ resolved
@@ -79,11 +79,7 @@
 
         try:
             logger.debug("Retrieving reservation information")
-<<<<<<< HEAD
-            response = make_request("GET", site, self.headers, info, random_sleep=True)
-=======
             response = make_request("POST", site, self.headers, info)
->>>>>>> 08010e2a
         except RequestError as err:
             # Don't send a notification if flights have already been scheduled and all flights
             # from this reservation are old. This is how old flights are removed.
