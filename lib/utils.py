--- conflicted
+++ resolved
@@ -28,7 +28,6 @@
 
 logger = get_logger(__name__)
 
-
 def random_sleep_duration(min_duration: float, max_duration: float) -> float:
     return random.uniform(min_duration, max_duration)
 
@@ -37,14 +36,6 @@
     if error.southwest_code == AIRPORT_CHECKIN_REQUIRED_CODE:
         raise AirportCheckInError("Airport check-in is required")
 
-<<<<<<< HEAD
-def random_sleep_duration(min_duration: float, max_duration: float) -> float:
-    return random.uniform(min_duration, max_duration)
-
-
-def make_request(
-    method: str, site: str, headers: JSON, info: JSON, max_attempts=20, random_sleep=False
-=======
     if error.southwest_code == INVALID_CONFIRMATION_NUMBER_LENGTH_CODE:
         raise RequestError("Invalid confirmation number length")
 
@@ -65,7 +56,6 @@
     info: JSON,
     max_attempts: int = 20,
     random_sleep: bool = True,
->>>>>>> 08010e2a
 ) -> JSON:
     """
     Makes a request to the Southwest servers. For increased reliability, the request is performed
@@ -103,14 +93,6 @@
             break
 
         if random_sleep:
-<<<<<<< HEAD
-            attempts_sleep = random_sleep_duration(1, 3)
-        else:
-            attempts_sleep = 0.5
-
-        logger.debug(f"Sleeping for {attempts_sleep:.2f} seconds after {attempts} attempts")
-        time.sleep(attempts_sleep)
-=======
             sleep_time = random_sleep_duration(1, 3)
         else:
             sleep_time = 0.5
@@ -122,7 +104,6 @@
             sleep_time,
         )
         time.sleep(sleep_time)
->>>>>>> 08010e2a
 
     logger.debug("Failed to make request after %d attempts: %s", attempts, error_msg)
     logger.debug("Response body: %s", response_body)
