--- conflicted
+++ resolved
@@ -11,11 +11,7 @@
 ## Installation
 
 ### Prerequisites
-<<<<<<< HEAD
 - [Python 3.7+][0]
-=======
-- [Python 3.10][0]
->>>>>>> ca37ab7e
 - [Pip][1]
 - [Google Chrome (Version 101+)][2]
 
@@ -40,7 +36,6 @@
 ```
 
 ## Configuration
-<<<<<<< HEAD
 To set up a configuration file, copy `config.example.json` to `config.json`.
 
 ### Notifications
@@ -78,20 +73,10 @@
 ```shell
 $ python3 southwest.py --test-notifications
 ```
-=======
-### Notifications
-**This feature is currently in its beta version and can be found on the [notifications][3] branch.** \
-If you use this, please let me know if it worked or not in the [Issue #4][4] thread.
->>>>>>> ca37ab7e
 
 
 [0]: https://www.python.org/downloads/
 [1]: https://pip.pypa.io/en/stable/installation/
 [2]: https://www.google.com/chrome/
-<<<<<<< HEAD
 [3]: https://github.com/caronc/apprise
-[4]: https://github.com/caronc/apprise#supported-notifications
-=======
-[3]: https://github.com/jdholtz/auto-southwest-check-in/tree/notifications
-[4]: https://github.com/jdholtz/auto-southwest-check-in/issues/4
->>>>>>> ca37ab7e
+[4]: https://github.com/caronc/apprise#supported-notifications